--- conflicted
+++ resolved
@@ -121,21 +121,12 @@
     def filter(self, p):  # noqa F811
         return ast.Filter(p.attr_exp, False, None)
 
-<<<<<<< HEAD
     @_('log_exp')  # noqa F821
     def filter(self, p):  # noqa F811
         return ast.Filter(p.log_exp, False, None)
 
     @_('value_path')  # noqa F821
     def filter(self, p):  # noqa F811
-=======
-    @_('log_exp') # noqa F821
-    def filter(self, p):  # noqa F811
-        return ast.Filter(p.log_exp, False, None)
-
-    @_('value_path') # noqa F821
-    def filter(self, p)  :# noqa F811
->>>>>>> 3ac8df52
         return ast.Filter(p.value_path, False, None)
 
     @_('LPAREN filter RPAREN', # noqa F821
